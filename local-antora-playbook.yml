--- conflicted
+++ resolved
@@ -20,11 +20,8 @@
     branches: main
   - url: /Users/lenny.chen/workstation/gsql-docs
     branches: [main, 3.3, 3.4]
-<<<<<<< HEAD
   - url: /Users/lenny.chen/workstation/tigergraphql
     branches: [main]
-=======
->>>>>>> b6783031
 ui:
   bundle:
     url: /Users/lenny.chen/workstation/antora-ui/build/ui-bundle.zip
@@ -32,11 +29,7 @@
   supplemental_files: ./supplemental-ui
 asciidoc:
   attributes:
-<<<<<<< HEAD
-    page-component-order: '!home, tigergraph-server, gsql-ref, gui, cloud, graph-ml, tigergraphql'
-=======
     page-component-order: '!home, tigergraph-server, gsql-ref, gui, cloud, graph-ml, graphql'
->>>>>>> b6783031
   extensions:
   - ./libs/tabs-block.js
 urls:
